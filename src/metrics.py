--- conflicted
+++ resolved
@@ -4,11 +4,7 @@
 import matplotlib.pyplot as plt
 import numpy as np
 import torch
-<<<<<<< HEAD
-=======
-import wandb
 from skimage.morphology import skeletonize, skeletonize_3d
->>>>>>> 57a6022f
 
 import wandb
 from src.losses import Criterion
@@ -96,6 +92,7 @@
     union = inputs.sum() + target.sum() - intersection
     return (intersection + 1e-8) / (union + 1e-8)
 
+
 def cl_score(v, s):
     """[this function computes the skeleton volume overlap]
 
@@ -106,7 +103,7 @@
     Returns:
         [float]: [computed skeleton volume intersection]
     """
-    return np.sum(v*s)/np.sum(s)
+    return np.sum(v * s) / np.sum(s)
 
 
 def clDice_fn(v_p, v_l):
@@ -126,10 +123,11 @@
     print(np.sum(v_p))
     cl_dice = []
     for i in range(v_p.shape[0]):
-        tprec = cl_score(v_p[i],skeletonize(v_l[i]))
-        tsens = cl_score(v_l[i],skeletonize(v_p[i]))
-        cl_dice.append(2*tprec*tsens/(tprec+tsens))
+        tprec = cl_score(v_p[i], skeletonize(v_l[i]))
+        tsens = cl_score(v_l[i], skeletonize(v_p[i]))
+        cl_dice.append(2 * tprec * tsens / (tprec + tsens))
     return np.array(cl_dice).mean()
+
 
 class Metrics:
     def __init__(self, loss_fn: Criterion):
@@ -170,6 +168,7 @@
         self.epoch_acc = []
         self.epoch_f1 = []
         self.epoch_cl_dice = []
+
     def update(
         self,
         pred: torch.tensor,
