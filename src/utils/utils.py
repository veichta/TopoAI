import argparse
import datetime
import json
import logging
import os
import time

import numpy as np
import torch
import wandb

from src.utils.enums import DatasetEnum, ModelsEnum


def get_args() -> argparse.Namespace:
    """Get arguments from command line.

    Returns:
        argparse.Namespace: Arguments.
    """
    parser = argparse.ArgumentParser()

    # GENERAL
    parser.add_argument(
        "--device",
        type=str,
        default="cpu",
        help="Device to use",
    )

    parser.add_argument(
        "--eval",
        action="store_true",
        help="Evaluate model",
    )

    parser.add_argument(
        "--resume",
        action="store_true",
        help="Resume training",
    )

    parser.add_argument(
        "--model_path",
        type=str,
        help="Path to model",
    )

    # DATA
    parser.add_argument(
        "--data_path",
        type=str,
        default="data.nosync/processed",
        help="Path to data",
    )

    parser.add_argument(
        "--datasets",
        type=str,
        nargs="+",
        choices=[e.value for e in DatasetEnum],
        default=[DatasetEnum.CIL.value],
        help="Dataset to use",
    )

    parser.add_argument(
        "--metadata",
        type=str,
        default="metadata.json",
        help="Path to metadata.json.",
    )

    parser.add_argument(
        "--num_workers",
        type=int,
        default=8,
        help="Number of workers for dataloader",
    )

    parser.add_argument(
        "--pin_memory",
        action="store_true",
        help="Pin memory of dataloader",
    )

    # MODEL
    parser.add_argument(
        "--model",
        type=str,
        choices=[e.value for e in ModelsEnum],
        default=ModelsEnum.UNET.value,
        help="Model to use",
    )
    parser.add_argument(
        "--depth",
        type=int,
        default=5,
        help="Depth of UNet",
    )
    parser.add_argument(
        "--width",
        type=int,
        default=5,
        help="Width of UNet i.e. number of channels in first layer (2^width)",
    )
    parser.add_argument(
        "--num_stacks",
        type=int,
        default=2,
        help="Number of stacks in SPIN",
    )

    # TRAINING
    parser.add_argument(
        "--batch_size",
        type=int,
        default=8,
        help="Batch size",
    )

    parser.add_argument(
        "--epochs",
        type=int,
        default=10,
        help="Number of epochs",
    )

    parser.add_argument(
        "--lr",
        type=float,
        default=1e-3,
        help="Learning rate",
    )

    parser.add_argument(
        "--weight_decay",
        type=float,
        default=1e-4,
        help="Weight decay",
    )

    parser.add_argument(
        "--batches_per_epoch",
        type=int,
        help="Number of batches per training epoch",
    )

    parser.add_argument(
        "--patience",
        type=int,
        default=20,
        help="Patience for lr scheduler",
    )

    # LOSS
    parser.add_argument(
        "--miou_weight",
        type=float,
        default=1.0,
        help="Weight for miou loss",
    )
    parser.add_argument(
        "--bce_weight",
        type=float,
        default=1.0,
        help="Weight for cross entropy loss",
    )
    parser.add_argument(
        "--mse_weight",
        type=float,
        default=1.0,
        help="Weight for mse loss",
    )
    parser.add_argument(
        "--focal_weight",
        type=float,
        default=1.0,
        help="Weight for focal loss",
    )
    parser.add_argument(
        "--vec_weight",
        type=float,
        default=0.1,
        help="Weight for vector loss",
    )
    
    # LOSS WEIGHTS
    parser.add_argument(
        "--edge_weight",
        type=float,
        default=0,
        help="Weight for edges in loss (should be in [0,1)!)",
    )
    
    parser.add_argument(
        "--gaploss_weight",
        type=float,
        default=0,
        help="Weight for GAPLOSS in loss (should be in [0,1)!)",
    )
<<<<<<< HEAD

    # SOFT CL DICE 
    parser.add_argument(
        "--soft_skeleton_iter",
        type=float,
        default=5,
        help="number of iterations for soft skeletonization",
    )

    parser.add_argument(
        "--alpha",
        type=float,
        default=0.5,
        help="convex combination between soft dice and soft cl dice, value in range [0, 0.5]",
    )

    parser.add_argument(
        "--smoothing",
        type=float,
        default=1.,
        help="for numerical stability in soft cl dice loss calculation",
    )

    parser.add_argument(
        "--cl_dice_weight",
        type=float,
        default=1,
        help="weight of cl_dice loss",
    )

=======
    
>>>>>>> 75944790
    # LOGGING
    parser.add_argument(
        "--wandb",
        action="store_true",
        help="Use wandb for logging",
    )

    parser.add_argument(
        "--wandb_dir",
        type=str,
        default="wandb",
        help="Wandb directory",
    )

    parser.add_argument(
        "--log_dir",
        type=str,
        default="logs",
        help="Log directory",
    )

    parser.add_argument(
        "--log_to_file",
        action="store_true",
        help="Log to file",
    )

    return parser.parse_args()


def setup(args: argparse.Namespace):
    """Set up the environment for reproducibility."""
    np.random.seed(42)
    torch.manual_seed(42)
    torch.cuda.manual_seed(42)

    # setup wandb
    if args.wandb:
        wandb.init(
            project="DiffusionRoads",
            entity="diffusion-roads",
            config=vars(get_args()),
            dir=args.wandb_dir,
        )

    # log dir
    timestamp = datetime.datetime.fromtimestamp(time.time()).strftime("%Y-%m-%d_%H-%M-%S")
    args.log_dir = f"{args.log_dir}/{timestamp}"
    os.makedirs(args.log_dir, exist_ok=True)

    # setup logging
    logging.basicConfig(
        level=logging.INFO,
        format="[%(asctime)s - %(levelname)s] %(message)s",
        filename=os.path.join(args.log_dir, "log.txt") if args.log_to_file else None,
    )

    logging.info("Arguments:")
    for k, v in vars(args).items():
        logging.info(f"\t{k}: {v}")

    # save args
    with open(os.path.join(args.log_dir, "config.json"), "w") as f:
        json.dump(vars(args), f, indent=4)


    #either use edge weights or GAPLOSS weights
    # assert not (args.edge_weight > 0 and args.gaploss_weight > 0)

def cleanup(args: argparse.Namespace):
    """Clean up the environment."""
    if args.wandb:
        wandb.finish()<|MERGE_RESOLUTION|>--- conflicted
+++ resolved
@@ -198,7 +198,6 @@
         default=0,
         help="Weight for GAPLOSS in loss (should be in [0,1)!)",
     )
-<<<<<<< HEAD
 
     # SOFT CL DICE 
     parser.add_argument(
@@ -229,9 +228,6 @@
         help="weight of cl_dice loss",
     )
 
-=======
-    
->>>>>>> 75944790
     # LOGGING
     parser.add_argument(
         "--wandb",
