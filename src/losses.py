--- conflicted
+++ resolved
@@ -202,7 +202,6 @@
     
     return W
 
-<<<<<<< HEAD
 def soft_dice(y_true, y_pred):
     """[function to compute dice loss]
 
@@ -248,7 +247,6 @@
         cl_dice = 1.- 2.0*(tprec*tsens)/(tprec+tsens)
         return torch.sum((1.0-self.alpha)*dice+self.alpha*cl_dice)
 
-=======
 
 def calculate_weights(pred, edge_weights, args):
     loss_weights = torch.zeros_like(pred).to(args.device)
@@ -271,5 +269,4 @@
         loss_weights = loss_weights / 2
         
     return loss_weights
->>>>>>> 75944790
     